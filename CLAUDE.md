--- conflicted
+++ resolved
@@ -12,28 +12,6 @@
 # Run all tests
 make test
 
-<<<<<<< HEAD
-# Run tests with verbose output
-pytest -vv --asyncio-mode=auto .
-
-# Run a specific test file
-pytest -vv --asyncio-mode=auto tests/unit/parser/test_csi_sequences.py
-
-# Run a specific test
-pytest -vv --asyncio-mode=auto tests/unit/parser/test_csi_sequences.py::test_cursor_up
-
-# Build coverage report
-make
-
-# Run pre-commit hooks (formats with ruff)
-pre-commit run --all-files
-```
-
-### Demo Applications
-
-Do not run the app as it'll mess with Claude Code's terminal and leak through to the user's terminal.
-Instead ask gaz to run it and he'll tell you which tmux pane to peep.
-=======
 # Run pre-commit hooks
 pre-commit run --all-files
 
@@ -42,7 +20,6 @@
 ```
 
 
->>>>>>> 32b42922
 
 ## Architecture Overview
 
@@ -123,24 +100,15 @@
 
 From README.md
 - Scroll region bugs (vim scrolling corrupts outside region)
-<<<<<<< HEAD
-- Stream corruption during parsing
-- Textual-in-textual not working properly yet (cascading update loop = slow)
-=======
 
 From user
 - We need to keep tidying up. The code is too long and looks like a procedural fizzbuzz enterprise
   edition.
->>>>>>> 32b42922
 
 ### Development Notes
 
 - Line length: 120 characters (configured in pyproject.toml)
-<<<<<<< HEAD
-- Python 3.10+ required, so use appropriate type hints (e.g. `list[str | None]`)
-=======
 - Python 3.10+ required. So type hints rarely need `typing` module.
->>>>>>> 32b42922
 - Uses ruff for linting and formatting
 - Pre-commit hooks configured for code quality
 - All imports should be at module level (not in functions)
